--- conflicted
+++ resolved
@@ -1,19 +1,15 @@
 # -*- coding: utf-8 -*-
-
+from datetime import datetime, timedelta
 from django.contrib.auth.models import User
 from django.utils.translation import ugettext_lazy as _
 from django.db.models import Q, get_model
 from django.utils.encoding import force_unicode
 from django.utils.safestring import mark_safe
+from qsstats import QuerySetStats
 from cache_utils.decorators import cached
 from admin_tools.dashboard import modules
-<<<<<<< HEAD
-from admin_tools_stats.models import *
-import qsstats
-=======
 from admin_tools_stats.models import DashboardStatsCriteria, DashboardStats
 from datetime import datetime, timedelta
->>>>>>> bce76f9f
 
 
 class DashboardChart(modules.DashboardModule):
@@ -26,7 +22,7 @@
     chart_size = "380x100"
     days = None
     interval = 'days'
-    
+
     model = None
     graph_key = None
     filter_list = None
@@ -79,18 +75,18 @@
                 if i.dynamic_criteria_field_name and select_box_value:
                     kwargs[i.dynamic_criteria_field_name] = select_box_value
 
-            stats = qsstat.QuerySetStats(model_name.objects.filter(**kwargs),
+            stats = QuerySetStats(model_name.objects.filter(**kwargs),
                                   conf_data.date_field_name)
-            #stats = qsstat.QuerySetStats(User.objects.filter(is_active=True), 'date_joined')
+            #stats = QuerySetStats(User.objects.filter(is_active=True), 'date_joined')
             today = datetime.today()
             if days == 24:
                 begin = today - timedelta(hours=days-1)
                 return stats.time_series(begin, today+timedelta(hours=1), interval)
-            
+
             begin = today - timedelta(days=days-1)
             return stats.time_series(begin, today+timedelta(days=1), interval)
         except:
-            stats = qsstat.QuerySetStats(User.objects.filter(is_active=True), 'date_joined')
+            stats = QuerySetStats(User.objects.filter(is_active=True), 'date_joined')
             today = datetime.today()
             if days == 24:
                 begin = today - timedelta(hours=days-1)
